"""Pretraining utilities for TabNet models."""

from dataclasses import dataclass
from typing import Callable, Dict, List, Optional, Tuple, Union

import numpy as np
import torch
from sklearn.utils import check_array
from torch.nn.utils import clip_grad_norm_
from torch.utils.data import DataLoader

from .. import tab_network
<<<<<<< HEAD
from ..data_handlers import UnifiedDataset, create_dataloaders_pt, validate_eval_set
from ..error_handlers import filter_weights
=======
from ..data_handlers import PredictDataset, create_dataloaders_pt
from ..error_handlers import filter_weights, validate_eval_set
>>>>>>> a13d58d8
from ..metrics import (
    UnsupervisedLoss,
    UnsupMetricContainer,
    check_metrics,
)
from ..utils import (
    create_group_matrix,
)
from ..utils.matrices import _create_explain_matrix
from .abstract_models import TabModel


@dataclass
class TabNetPretrainer(TabModel):
    """Abstract base class for TabNet pretraining models."""

    def __post_init__(self) -> None:
        """Initialize the pretrainer and set default loss and metric."""
        super(TabNetPretrainer, self).__post_init__()
        self._task = "unsupervised"
        self._default_loss = UnsupervisedLoss
        self._default_metric = "unsup_loss_numpy"

    def compute_loss(
        self,
        output: torch.Tensor,
        embedded_x: torch.Tensor,
        obf_vars: torch.Tensor,
        w: Optional[torch.Tensor] = None,
    ) -> torch.Tensor:
        """Compute the unsupervised loss for pretraining.

        Parameters
        ----------
        output : torch.Tensor
            Network output.
        embedded_x : torch.Tensor
            Embedded input.
        obf_vars : torch.Tensor
            Obfuscated variables mask.
        w : Optional[torch.Tensor]
            Optional sample weights.

        Returns
        -------
        torch.Tensor
            Loss value.

        """
        loss = self.loss_fn(output, embedded_x, obf_vars)
        if w is not None:
            loss = loss * w
        return loss

    def update_fit_params(  # type: ignore[override]
        self,
        weights: np.ndarray,
    ) -> None:
        """Update fit parameters for pretraining.

        Parameters
        ----------
        weights : np.ndarray
            Sample weights.

        """
        filter_weights(weights)
        self.preds_mapper = None

    def fit(
        self,
        X_train: np.ndarray,
        eval_set: Optional[List[Union[np.ndarray, List[np.ndarray]]]] = None,
        eval_name: Optional[List[str]] = None,
        loss_fn: Optional[Callable] = None,
        pretraining_ratio: float = 0.5,
        weights: Union[int, np.ndarray] = 0,
        max_epochs: int = 100,
        patience: int = 10,
        batch_size: int = 1024,
        virtual_batch_size: int = 128,
        num_workers: int = 0,
        drop_last: bool = True,
        callbacks: Optional[List[Callable]] = None,
        pin_memory: bool = True,
        warm_start: bool = False,
        *args: List,
        **kwargs: Dict,
    ) -> None:
        """Train the TabNet pretrainer model.

        Parameters
        ----------
        X_train : np.ndarray
            Train set to reconstruct in self supervision
        eval_set : list of np.array
            List of evaluation set
        eval_name : list of str
            List of eval set names.
        loss_fn : callable or None
            PyTorch loss function
        pretraining_ratio : float
            Percentage of features to mask for reconstruction
        weights : int or np.ndarray
            Sampling weights for each example
        max_epochs : int
            Maximum number of epochs
        patience : int
            Early stopping patience
        batch_size : int
            Training batch size
        virtual_batch_size : int
            Batch size for Ghost Batch Normalization
        num_workers : int
            Number of workers for DataLoader
        drop_last : bool
            Whether to drop last batch
        callbacks : list of callable
            Custom callbacks
        pin_memory : bool
            Whether to use pinned memory
        warm_start : bool
            Whether to warm start from previous fit
        *args : list
            Additional arguments
        **kwargs : dict
            Additional keyword arguments

        """
        self.max_epochs = max_epochs
        self.patience = patience
        self.batch_size = batch_size
        self.virtual_batch_size = virtual_batch_size
        self.num_workers = num_workers
        self.drop_last = drop_last
        self.input_dim = X_train.shape[1]
        self._stop_training = False
        self.pin_memory = pin_memory and (self.device.type != "cpu")
        self.pretraining_ratio = pretraining_ratio
        eval_set = eval_set if eval_set else []

        # Add deprecation warning for sparse input support

        if loss_fn is None:
            self.loss_fn = self._default_loss
        else:
            self.loss_fn = loss_fn

        check_array(X_train)

        self.update_fit_params(
            weights,
        )

        eval_names = eval_name or [f"val_{i}" for i in range(len(eval_set))]
        validate_eval_set(eval_set, eval_names, X_train, y_train=None)  # using the eh version for unsupervised
        train_dataloader, valid_dataloaders = self._construct_loaders(X_train, eval_set, weights=weights)

        if not hasattr(self, "network") or not warm_start:
            self._set_network()

        self._update_network_params()
        self._set_metrics(eval_names)
        self._set_optimizer()
        self._set_callbacks(callbacks)

        self._callback_container.on_train_begin()

        for epoch_idx in range(self.max_epochs):
            self._callback_container.on_epoch_begin(epoch_idx)

            self._train_epoch(train_dataloader)

            for eval_name_, valid_dataloader in zip(eval_names, valid_dataloaders, strict=False):
                self._predict_epoch(eval_name_, valid_dataloader)

            self._callback_container.on_epoch_end(epoch_idx, logs=self.history.epoch_metrics)

            if self._stop_training:
                break

        self._callback_container.on_train_end()
        self.network.eval()

    def _set_network(self) -> None:
        """Set up the network and explain matrix for pretraining."""
        if not hasattr(self, "pretraining_ratio"):
            self.pretraining_ratio = 0.5
        torch.manual_seed(self.seed)

        self.group_matrix = create_group_matrix(self.grouped_features, self.input_dim)

        self.network = tab_network.TabNetPretraining(
            self.input_dim,
            pretraining_ratio=self.pretraining_ratio,
            n_d=self.n_d,
            n_a=self.n_a,
            n_steps=self.n_steps,
            gamma=self.gamma,
            cat_idxs=self.cat_idxs,
            cat_dims=self.cat_dims,
            cat_emb_dim=self.cat_emb_dim,  # type: ignore
            n_independent=self.n_independent,
            n_shared=self.n_shared,
            n_shared_decoder=self.n_shared_decoder,
            n_indep_decoder=self.n_indep_decoder,
            epsilon=self.epsilon,
            virtual_batch_size=self.virtual_batch_size,
            momentum=self.momentum,
            mask_type=self.mask_type,
            group_attention_matrix=self.group_matrix.to(self.device),
        ).to(self.device)
        if self.compile_backend in self.compile_backends:
            self.network = torch.compile(self.network, backend=self.compile_backend)
        self.reducing_matrix = _create_explain_matrix(
            self.network.input_dim,
            self.network.cat_emb_dim,
            self.network.cat_idxs,
            self.network.post_embed_dim,
        )

    def _update_network_params(self) -> None:
        """Update network parameters for pretraining."""
        self.network.virtual_batch_size = self.virtual_batch_size
        self.network.pretraining_ratio = self.pretraining_ratio

    def _set_metrics(self, eval_names: List[str]) -> None:
        """Set metric containers for each evaluation set.

        Parameters
        ----------
        eval_names : list of str
            List of eval set names.

        """
        metrics = [self._default_metric]

        metrics = check_metrics(metrics)
        self._metric_container_dict = {}
        for name in eval_names:
            self._metric_container_dict.update({name: UnsupMetricContainer(metrics, prefix=f"{name}_")})

        self._metrics = []
        self._metrics_names = []
        for _, metric_container in self._metric_container_dict.items():
            self._metrics.extend(metric_container.metrics)
            self._metrics_names.extend(metric_container.names)

        self.early_stopping_metric = self._metrics_names[-1] if len(self._metrics_names) > 0 else None

    def _construct_loaders(
        self,
        X_train: np.ndarray,
        eval_set: List[Union[np.ndarray, List[np.ndarray]]],
        weights: Union[int, Dict, np.array],
    ) -> tuple[DataLoader, List[DataLoader]]:
        """Generate dataloaders for unsupervised train and eval set.

        Parameters
        ----------
        X_train : np.ndarray
            Train set.
        eval_set : list
            List of eval tuple set (X, y).
        weights : int, dict, or np.array
            Sample weights.

        Returns
        -------
        tuple
            Training and validation dataloaders.

        """
        train_dataloader, valid_dataloaders = create_dataloaders_pt(
            X_train,
            eval_set,
            weights,
            self.batch_size,
            self.num_workers,
            self.drop_last,
            self.pin_memory,
        )
        return train_dataloader, valid_dataloaders

    def _train_epoch(self, train_loader: DataLoader) -> None:  # todo: replace loader
        """Train one epoch of the network.

        Parameters
        ----------
        train_loader : torch.utils.data.DataLoader
            DataLoader with train set.

        """
        self.network.train()

        for batch_idx, (X, _, _) in enumerate(train_loader):  # todo: replace loader
            self._callback_container.on_batch_begin(batch_idx)
            X = X.to(self.device, non_blocking=True)

            batch_logs = self._train_batch(X)

            self._callback_container.on_batch_end(batch_idx, batch_logs)

        epoch_logs = {"lr": self._optimizer.param_groups[-1]["lr"]}
        self.history.epoch_metrics.update(epoch_logs)

        return

    def _train_batch(self, X: torch.Tensor, w: Optional[torch.Tensor] = None) -> dict:
        """Train one batch of data.

        Parameters
        ----------
        X : torch.Tensor
            Train matrix.
        w : Optional[torch.Tensor]
            Optional sample weights.

        Returns
        -------
        dict
            Batch logs with batch size and loss.

        """
        batch_logs = {"batch_size": X.shape[0]}

        for param in self.network.parameters():
            param.grad = None

        output, embedded_x, obf_vars = self.network(X)
        loss = self.compute_loss(output, embedded_x, obf_vars)

        loss.backward()
        if self.clip_value:
            clip_grad_norm_(self.network.parameters(), self.clip_value)
        self._optimizer.step()

        batch_logs["loss"] = loss.cpu().detach().numpy().item()

        return batch_logs

    def _predict_epoch(self, name: str, loader: DataLoader) -> None:  # todo: replace loader
        """Predict an epoch and update metrics.

        Parameters
        ----------
        name : str
            Name of the validation set.
        loader : torch.utils.data.DataLoader
            DataLoader with validation set.

        """
        self.network.eval()

        list_output = []
        list_embedded_x = []
        list_obfuscation = []
        for _batch_idx, (X, _, _) in enumerate(loader):
            output, embedded_x, obf_vars = self._predict_batch(X)
            list_output.append(output)
            list_embedded_x.append(embedded_x)
            list_obfuscation.append(obf_vars)

        output, embedded_x, obf_vars = self.stack_batches(list_output, list_embedded_x, list_obfuscation)

        metrics_logs = self._metric_container_dict[name](output, embedded_x, obf_vars)
        self.network.train()
        self.history.epoch_metrics.update(metrics_logs)
        return

    def _predict_batch(self, X: torch.Tensor) -> tuple[torch.Tensor, torch.Tensor, torch.Tensor]:
        """Predict one batch of data.

        Parameters
        ----------
        X : torch.Tensor
            Input data.

        Returns
        -------
        tuple
            Model outputs, embedded inputs, and obfuscated variables.

        """
        X = X.to(self.device).float()
        return self.network(X)

    def stack_batches(  # type: ignore[override]
        self,
        list_output: List[torch.Tensor],
        list_embedded_x: List[torch.Tensor],
        list_obfuscation: List[torch.Tensor],
    ) -> Tuple[torch.Tensor, torch.Tensor, torch.Tensor]:
        """Stack batches of outputs, embeddings, and obfuscations.

        Parameters
        ----------
        list_output : List[torch.Tensor]
            List of outputs.
        list_embedded_x : List[torch.Tensor]
            List of embedded inputs.
        list_obfuscation : List[torch.Tensor]
            List of obfuscation masks.

        Returns
        -------
        tuple
            Stacked outputs, embeddings, and obfuscations.

        """
        output = torch.vstack(list_output)
        embedded_x = torch.vstack(list_embedded_x)
        obf_vars = torch.vstack(list_obfuscation)
        return output, embedded_x, obf_vars

    def predict(self, X: np.ndarray) -> tuple[np.ndarray, np.ndarray]:
        """Predict outputs and embeddings for a batch.

        Parameters
        ----------
        X : np.ndarray or scipy.sparse.csr_matrix
            Input data.

        Returns
        -------
        tuple
            Predictions and embedded inputs.

        """
        self.network.eval()

        dataloader = DataLoader(
            UnifiedDataset(X),
            batch_size=self.batch_size,
            shuffle=False,
        )

        results = []
        embedded_res = []
        with torch.no_grad():
            for _batch_nb, data in enumerate(dataloader):
                data = data.to(self.device).float()
                output, embeded_x, _ = self.network(data)
                predictions = output
                results.append(predictions)
                embedded_res.append(embeded_x)
        res_output = torch.vstack(results).cpu().detach().numpy()

        embedded_inputs = torch.vstack(embedded_res).cpu().detach().numpy()
        return res_output, embedded_inputs<|MERGE_RESOLUTION|>--- conflicted
+++ resolved
@@ -10,13 +10,8 @@
 from torch.utils.data import DataLoader
 
 from .. import tab_network
-<<<<<<< HEAD
-from ..data_handlers import UnifiedDataset, create_dataloaders_pt, validate_eval_set
-from ..error_handlers import filter_weights
-=======
-from ..data_handlers import PredictDataset, create_dataloaders_pt
+from ..data_handlers import UnifiedDataset, create_dataloaders_pt
 from ..error_handlers import filter_weights, validate_eval_set
->>>>>>> a13d58d8
 from ..metrics import (
     UnsupervisedLoss,
     UnsupMetricContainer,
